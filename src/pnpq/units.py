from typing import Any, cast

import pint
from pint import Quantity, Unit
from pint.facets.plain import PlainQuantity

pnpq_ureg = pint.UnitRegistry()

<<<<<<< HEAD
# Custom unit definitions for devices
pnpq_ureg.define("mpc320_step = (170 / 1370) degree")
pnpq_ureg.define("k10cr1_step = (1 / 136533) degree")
=======
thorlabs_context = pint.Context("thorlabs_context")

# Custom unit definitions for MPC320
pnpq_ureg.define("mpc320_step = [dimension_mpc320_step]")


# Transformation function for converting between mpc320_step and degrees
def degree_to_mpc320_steps(
    ureg: pint.UnitRegistry, value: PlainQuantity[Quantity], **_: Any
) -> PlainQuantity[Any]:
    return Quantity(round(value.magnitude * 1370 / 170), ureg.mpc320_step)


def mpc320_steps_to_degree(
    ureg: pint.UnitRegistry, value: PlainQuantity[Quantity], **_: Any
) -> PlainQuantity[Any]:
    return Quantity(value.magnitude * 170 / 1370, ureg.degree)


thorlabs_context.add_transformation("degree", "mpc320_step", degree_to_mpc320_steps)
thorlabs_context.add_transformation("mpc320_step", "degree", mpc320_steps_to_degree)
>>>>>>> 2a09bc79

# According to the protocol, velocity is expressed as a percentage of the maximum speed, ranging from 10% to 100%.
# The maximum velocity is defined as 400 degrees per second, so we store velocity as a dimensionless proportion of this value.
# Thus, the unit for mpc_velocity will be set as dimensionless.
# A transformation function (defined below) will convert other units, like degrees per second, into this proportional form.
pnpq_ureg.define("mpc320_velocity = [dimension_mpc320_velocity]")


mpc320_max_velocity: Quantity = cast(
    Quantity, 400 * (pnpq_ureg.degree / pnpq_ureg.second)
)


def to_mpc320_velocity(
    ureg: pint.UnitRegistry, value: PlainQuantity[Quantity], **_: Any
) -> PlainQuantity[Quantity]:
    """
    Converts a given velocity to an mpc320 velocity percentage.
    Raises a ValueError if the rounded velocity is out of the range [10, 100].
    """
    # Ensure velocity is in the same units as max velocity
    velocity_in_degrees: Quantity = cast(Quantity, value.to(mpc320_max_velocity.units))

    converted_velocity = (velocity_in_degrees / mpc320_max_velocity) * 100
    rounded_velocity: Quantity = (
        round(converted_velocity.magnitude) * ureg.mpc320_velocity
    )

    if rounded_velocity.magnitude < 10 or rounded_velocity.magnitude > 100:
        raise ValueError(
            f"Rounded mpc320_velocity {rounded_velocity.magnitude} is out of range (10 to 100)."
        )

    return rounded_velocity


def mpc320_velocity_to_pint_velocity(
    ureg: pint.UnitRegistry, value: PlainQuantity[Quantity], **_: Any
) -> PlainQuantity[Quantity]:
    """
    Converts an mpc320 velocity percentage to a velocity in degrees per second.
    """
    return Quantity(
        (value.magnitude * mpc320_max_velocity) / 100,
        cast(Unit, ureg("degree / second")),
    )


thorlabs_context.add_transformation(
    "degree / second",
    "mpc320_velocity",
    to_mpc320_velocity,  # Convert value to percent
)

thorlabs_context.add_transformation(
    "mpc320_velocity",
    "degree / second",
    mpc320_velocity_to_pint_velocity,
)


# Add transformations between mpc320_velocity and mpc320_step
def mpc320_velocity_to_mpc320_step_velocity(
    ureg: pint.UnitRegistry, value: PlainQuantity[Quantity], **_: Any
) -> PlainQuantity[Quantity]:
    """
    Converts an mpc320 velocity percentage to a velocity in degrees per second.
    """
    degrees_per_second = value.to("degree / second").magnitude
    steps_per_second = degrees_per_second / 170 * 1370
    return Quantity(steps_per_second, cast(Unit, ureg("mpc320_step / second")))


def mpc320_step_velocity_to_mpc320_velocity(
    ureg: pint.UnitRegistry, value: PlainQuantity[Quantity], **_: Any
) -> PlainQuantity[Quantity]:
    """
    Converts an mpc320 velocity percentage to a velocity in degrees per second.
    """
    degrees_per_second = value.magnitude / 1370 * 170 * ureg("degree / second")
    new_velocity = degrees_per_second.to("mpc320_velocity")
    return cast(Quantity, new_velocity)


thorlabs_context.add_transformation(
    "mpc320_velocity",
    "mpc320_step / second",
    mpc320_velocity_to_mpc320_step_velocity,
)

thorlabs_context.add_transformation(
    "mpc320_step / second",
    "mpc320_velocity",
    mpc320_step_velocity_to_mpc320_velocity,
)

# Add and enable the context
pnpq_ureg.add_context(thorlabs_context)
pnpq_ureg.enable_contexts("thorlabs_context")<|MERGE_RESOLUTION|>--- conflicted
+++ resolved
@@ -6,14 +6,9 @@
 
 pnpq_ureg = pint.UnitRegistry()
 
-<<<<<<< HEAD
-# Custom unit definitions for devices
-pnpq_ureg.define("mpc320_step = (170 / 1370) degree")
-pnpq_ureg.define("k10cr1_step = (1 / 136533) degree")
-=======
 thorlabs_context = pint.Context("thorlabs_context")
 
-# Custom unit definitions for MPC320
+# Custom unit definitions for devices
 pnpq_ureg.define("mpc320_step = [dimension_mpc320_step]")
 
 
@@ -32,7 +27,7 @@
 
 thorlabs_context.add_transformation("degree", "mpc320_step", degree_to_mpc320_steps)
 thorlabs_context.add_transformation("mpc320_step", "degree", mpc320_steps_to_degree)
->>>>>>> 2a09bc79
+pnpq_ureg.define("k10cr1_step = (1 / 136533) degree")
 
 # According to the protocol, velocity is expressed as a percentage of the maximum speed, ranging from 10% to 100%.
 # The maximum velocity is defined as 400 degrees per second, so we store velocity as a dimensionless proportion of this value.
